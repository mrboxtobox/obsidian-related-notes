# Related Notes Plugin for Obsidian

Uncover connections between notes in your vault using this plugin.

![Preview of the Related Notes plugin on the right pane](<screenshot.png>)

![alt text](<settings_screenshot.png>)

![alt text](<non_readme_screenshot.png>)

<<<<<<< HEAD
Uncover connections between notes in your vault using this plugin.

## Features

- 🔍 Automatically analyzes note content using multi-resolution Bloom filters
- 🔗 One-click linking between related notes
- ⚡ Fully local processing with complete data privacy
- 🚀 Efficient indexing for handling large vaults with tens of thousands of notes
- 💡 Multi-resolution n-gram sizes for better accuracy across different document styles
=======
## Features

- 🔍 Automatically analyzes note content using proven similarity algorithms
- 🔗 One-click linking between related notes
- ⚡ Fully local processing with complete data privacy
>>>>>>> e7e94846

## Installation

1. Open Obsidian Settings
2. Navigate to Community Plugins and disable Restricted mode
3. Click Browse and search for "Related Notes"
4. Click Install
5. Enable the plugin in the Community Plugins tab

## Usage

### Viewing Related Notes

1. Click the lightning (⚡️) icon in the ribbon to open the Related Notes pane
2. The plugin will automatically show related notes for your currently active note
3. Click the "Link" button to create a link to a related note
4. You can also use the command palette and search for "Toggle related notes"

### Force Re-indexing

The plugin automatically indexes your notes and updates the index when notes are modified. However, if you want to force a complete re-indexing of all notes:

1. Open Obsidian Settings
2. Navigate to the Related Notes plugin settings
3. In the "Indexing" section, click the "Re-index All Notes" button
4. Wait for the re-indexing to complete (progress will be shown in the status bar)

Force re-indexing is useful when:
- You've made significant changes to many notes
- You suspect the index might be out of date
- You want to ensure the most accurate related notes suggestions

### Creating Links Between Related Notes

The plugin now makes it easy to create links between related notes:

- **One-Click Linking**: Add a link to a related note with a single click
- **Smart Link Detection**: The plugin checks if links already exist
- **Visual Feedback**: Clear indication of linked and unlinked notes
- **Structured Organization**: Links are added to a "Related Notes" section
- **Preserves Note Structure**: Adds to existing sections or creates new ones as needed
- **Enhances Knowledge Graph**: Strengthens connections between related concepts
- **Improves Navigation**: Makes it easier to move between conceptually related content

## Configuration

The plugin features a streamlined settings interface:

### Basic Settings
- **Maximum Suggestions**: Control how many related notes are displayed (1-20)
- **Force Re-indexing**: Button to trigger a complete re-indexing of all notes

### Stats Toggle
Enable to view detailed statistics about the plugin's operation:

<<<<<<< HEAD
### Multi-Resolution Bloom Filter
=======
- **Memory Usage**: See how much memory the plugin is using (vocabulary size, file vectors, signatures, cache sizes, etc.)
- **NLP Metrics**: View natural language processing statistics (shingle size, document length, similarity provider, etc.)

The re-indexing process now includes a visual progress indicator below the button, showing the current phase and completion percentage.

### Similarity Providers

The plugin automatically selects the optimal similarity provider based on your vault size:

#### BM25+ (For Small-Medium Vaults)
- Local processing, no data leaves your device
- Fast and privacy-focused
- Works well for keyword-based similarity
- Uses bidirectional BM25+ scoring for better accuracy
- Efficient sparse vector representation
- Simple but effective word stemming
- Smart vector caching for improved performance
- Ideal for vaults with fewer than 10,000 notes
- No setup required

#### Optimized MinHash LSH (For Large Vaults)
- Automatically selected for vaults with 10,000+ notes
- Breakthrough performance with optimized implementation:
  1. Row-based minhash calculation (10-100x faster than traditional approaches)
  2. Word-level shingles for more meaningful semantic matches
  3. Efficient Uint32Array storage for minimal memory footprint
  4. Optimized hash functions using universal hashing (a*x + b) mod p
- Scales to 50,000+ notes with minimal performance impact
- No external dependencies or setup required
- Built-in test suite and benchmarks validate both accuracy and performance

### Hybrid Indexing for Large Vaults

For users with extensive note collections (tens of thousands of notes), the plugin now implements a hybrid indexing approach:

- **Priority-Based Indexing**: The plugin intelligently prioritizes which notes to pre-index based on:
  - **Access Frequency**: Notes you open frequently are prioritized
  - **Creation Time**: Recently created notes are given higher priority
  - **Configurable Limit**: Up to 10,000 notes are pre-indexed (increased from previous 5,000 limit)

- **On-Demand Computation**: For notes outside the priority index:
  - **Real-Time Processing**: Similarity is computed when you view the note
  - **Smart Caching**: Results are cached to improve performance on subsequent views
  - **Visual Indicators**: UI shows which notes were computed on-demand
  - **Balanced Approach**: Combines performance with comprehensive coverage

This hybrid approach ensures you get relevant suggestions for your entire vault while maintaining excellent performance.

### Adaptive Similarity for Large Corpora

For users with large note collections, the plugin also features an adaptive similarity system:

- **Automatic Detection**: Identifies when you're working with a large corpus
- **Expanded Results**: Shows up to 10 related notes (instead of 5) for large collections
- **Quality Indicators**: Visual percentage indicators show the estimated relevance of each match
- **Lenient Matching**: Adjusts LSH parameters to find more potential matches in large collections
- **Similarity Boosting**: Applies a small boost to similarity scores to ensure you see relevant connections
- **Transparent UI**: Clear indication when approximate matches are being shown

This feature helps ensure you can still discover meaningful connections even when working with thousands of notes, where traditional exact matching might miss important relationships due to the scale and diversity of content.
>>>>>>> e7e94846

The plugin uses a multi-resolution bloom filter approach for efficient similarity detection:

#### How It Works
- **Bloom Filters**: Probabilistic data structures for efficient similarity detection
- **Multiple N-gram Sizes**: Combines different character sequence lengths (2, 3, and 4-grams by default)
- **Weighted Similarity**: Different resolutions contribute differently to the final similarity score
- **Unicode Support**: Properly handles multi-byte characters in all languages
- **Adaptive Parameters**: Self-tunes based on your vault's characteristics

#### Advantages
- **Memory Efficiency**: Uses just a fraction of the memory of traditional algorithms
- **Language Agnostic**: Works equally well with English, Chinese, Japanese, Arabic, etc.
- **Automatic Stopword Detection**: Identifies common words in any language
- **Fast Similarity Calculation**: Quick Jaccard similarity computation
- **No Training Required**: Works immediately without model training
- **Privacy-Focused**: All processing happens locally on your device

### Efficient Indexing for Large Vaults

For users with extensive note collections (tens of thousands of notes), the plugin implements an efficient indexing strategy:

- **Optimized Memory Usage**: 
  - The multi-resolution bloom filter uses minimal memory per document
  - A 1000-document vault might use only ~1MB of memory total
  - Even large vaults with 50,000+ notes remain performant

- **Adaptive Parameters**:
  - Automatically detects common words in your vault to exclude from similarity calculations
  - Adjusts n-gram sizes based on your document characteristics
  - Tunes bloom filter sizes and hash functions for optimal performance
  - All adaptations happen automatically without user intervention

- **Fast Similarity Calculation**:
  - Bloom filter comparison is extremely fast (O(1) complexity)
  - Jaccard similarity provides reliable relevance ranking
  - Works equally well across all languages and writing styles

This approach ensures you get relevant suggestions for your entire vault while maintaining excellent performance.

## Development

### Prerequisites

- Node.js 18+
- npm
- Basic knowledge of TypeScript and Obsidian Plugin Development

### Setup

1. Clone this repository
```bash
git clone https://github.com/yourusername/obsidian-related-notes.git
cd obsidian-related-notes
```

2. Install dependencies
```bash
npm install
```

3. Build the plugin
```bash
npm run build
```

### Development Workflow

- `npm run dev` - Starts development build with hot-reload
- `npm run build` - Creates a production build
- `npm run version` - Updates version numbers in manifest.json and versions.json
- `npm run test` - Runs tests for algorithm verification
- `npm run bench` - Runs performance benchmarks
- `npm run lint` - Checks code for style and potential issues
- `npm run typecheck` - Validates TypeScript types

### Project Structure

<<<<<<< HEAD
- `src/main.ts` - Main plugin file with core functionality and event handling
- `src/core.ts` - Core similarity algorithms and interfaces
- `src/bloom.ts` - Bloom filter implementation for efficient similarity calculation
- `src/multi-bloom.ts` - Multi-resolution bloom filter with adaptive parameters
- `src/settings.ts` - Settings tab implementation
- `src/ui.ts` - User interface components for related notes view
=======
- `main.ts` - Main plugin file with core functionality and event handling
- `core.ts` - Core similarity algorithms and providers
- `minhash.ts` - Optimized MinHash-LSH implementation for large document collections
- `settings.ts` - Settings tab implementation
- `ui.ts` - UI components and view implementations
- `tests/` - Test suites for verifying algorithm correctness
- `benchmarks/` - Performance benchmarks for similarity algorithms
>>>>>>> e7e94846
- `styles.css` - Custom CSS styles
- `manifest.json` - Plugin manifest
- `package.json` - Project configuration and dependencies
- `esbuild.config.mjs` - Build configuration for esbuild

### Testing with Large Vaults

For stress testing with large vaults, we've included a script to generate a test vault with 100,000 notes:

```bash
# Run the generation script (requires Python 3.6+)
./generate-test-vault.sh
```

This creates a test vault using content from Project Gutenberg texts. The test vault is stored using Git LFS and is not cloned by default to keep repository size manageable.

### Key Dependencies

- `obsidian` - Obsidian API types and utilities

## Building From Source

1. Clone the repository
```bash
git clone https://github.com/yourusername/obsidian-related-notes.git
cd obsidian-related-notes
```

2. Install dependencies
```bash
npm install
```

3. Build the plugin
```bash
npm run build
```

4. Copy the built files to your Obsidian plugins folder
```bash
# For testing with a local vault
npm run dev
```

Alternatively, you can manually copy the following files to your Obsidian plugins folder:
- `main.js`
- `manifest.json`
- `styles.css`

## License

This project is licensed under the MIT License. See the LICENSE file for details.

## Contributing

Contributions are welcome! Please feel free to submit a Pull Request.

## Support

If you encounter any issues or have questions:

1. Check the [GitHub Issues](https://github.com/yourusername/obsidian-related-notes/issues)
2. Create a new issue if your problem hasn't been reported
3. Provide as much information as possible, including:
   - Steps to reproduce the issue
   - Your Obsidian version
   - Your plugin version
   - Any relevant error messages<|MERGE_RESOLUTION|>--- conflicted
+++ resolved
@@ -8,7 +8,6 @@
 
 ![alt text](<non_readme_screenshot.png>)
 
-<<<<<<< HEAD
 Uncover connections between notes in your vault using this plugin.
 
 ## Features
@@ -18,13 +17,6 @@
 - ⚡ Fully local processing with complete data privacy
 - 🚀 Efficient indexing for handling large vaults with tens of thousands of notes
 - 💡 Multi-resolution n-gram sizes for better accuracy across different document styles
-=======
-## Features
-
-- 🔍 Automatically analyzes note content using proven similarity algorithms
-- 🔗 One-click linking between related notes
-- ⚡ Fully local processing with complete data privacy
->>>>>>> e7e94846
 
 ## Installation
 
@@ -80,70 +72,7 @@
 ### Stats Toggle
 Enable to view detailed statistics about the plugin's operation:
 
-<<<<<<< HEAD
 ### Multi-Resolution Bloom Filter
-=======
-- **Memory Usage**: See how much memory the plugin is using (vocabulary size, file vectors, signatures, cache sizes, etc.)
-- **NLP Metrics**: View natural language processing statistics (shingle size, document length, similarity provider, etc.)
-
-The re-indexing process now includes a visual progress indicator below the button, showing the current phase and completion percentage.
-
-### Similarity Providers
-
-The plugin automatically selects the optimal similarity provider based on your vault size:
-
-#### BM25+ (For Small-Medium Vaults)
-- Local processing, no data leaves your device
-- Fast and privacy-focused
-- Works well for keyword-based similarity
-- Uses bidirectional BM25+ scoring for better accuracy
-- Efficient sparse vector representation
-- Simple but effective word stemming
-- Smart vector caching for improved performance
-- Ideal for vaults with fewer than 10,000 notes
-- No setup required
-
-#### Optimized MinHash LSH (For Large Vaults)
-- Automatically selected for vaults with 10,000+ notes
-- Breakthrough performance with optimized implementation:
-  1. Row-based minhash calculation (10-100x faster than traditional approaches)
-  2. Word-level shingles for more meaningful semantic matches
-  3. Efficient Uint32Array storage for minimal memory footprint
-  4. Optimized hash functions using universal hashing (a*x + b) mod p
-- Scales to 50,000+ notes with minimal performance impact
-- No external dependencies or setup required
-- Built-in test suite and benchmarks validate both accuracy and performance
-
-### Hybrid Indexing for Large Vaults
-
-For users with extensive note collections (tens of thousands of notes), the plugin now implements a hybrid indexing approach:
-
-- **Priority-Based Indexing**: The plugin intelligently prioritizes which notes to pre-index based on:
-  - **Access Frequency**: Notes you open frequently are prioritized
-  - **Creation Time**: Recently created notes are given higher priority
-  - **Configurable Limit**: Up to 10,000 notes are pre-indexed (increased from previous 5,000 limit)
-
-- **On-Demand Computation**: For notes outside the priority index:
-  - **Real-Time Processing**: Similarity is computed when you view the note
-  - **Smart Caching**: Results are cached to improve performance on subsequent views
-  - **Visual Indicators**: UI shows which notes were computed on-demand
-  - **Balanced Approach**: Combines performance with comprehensive coverage
-
-This hybrid approach ensures you get relevant suggestions for your entire vault while maintaining excellent performance.
-
-### Adaptive Similarity for Large Corpora
-
-For users with large note collections, the plugin also features an adaptive similarity system:
-
-- **Automatic Detection**: Identifies when you're working with a large corpus
-- **Expanded Results**: Shows up to 10 related notes (instead of 5) for large collections
-- **Quality Indicators**: Visual percentage indicators show the estimated relevance of each match
-- **Lenient Matching**: Adjusts LSH parameters to find more potential matches in large collections
-- **Similarity Boosting**: Applies a small boost to similarity scores to ensure you see relevant connections
-- **Transparent UI**: Clear indication when approximate matches are being shown
-
-This feature helps ensure you can still discover meaningful connections even when working with thousands of notes, where traditional exact matching might miss important relationships due to the scale and diversity of content.
->>>>>>> e7e94846
 
 The plugin uses a multi-resolution bloom filter approach for efficient similarity detection:
 
@@ -213,46 +142,25 @@
 ### Development Workflow
 
 - `npm run dev` - Starts development build with hot-reload
+- `npm run dev:test` - Starts development build with hot-reload and copies files to test-vault
+- `npm run dev:custom` - Starts development build with custom target directories (set TARGET_DIRS env var)
 - `npm run build` - Creates a production build
+- `npm run build:test` - Creates a production build and copies files to test-vault
+- `npm run build:custom` - Creates a production build with custom target directories (set TARGET_DIRS env var)
 - `npm run version` - Updates version numbers in manifest.json and versions.json
-- `npm run test` - Runs tests for algorithm verification
-- `npm run bench` - Runs performance benchmarks
-- `npm run lint` - Checks code for style and potential issues
-- `npm run typecheck` - Validates TypeScript types
 
 ### Project Structure
 
-<<<<<<< HEAD
 - `src/main.ts` - Main plugin file with core functionality and event handling
 - `src/core.ts` - Core similarity algorithms and interfaces
 - `src/bloom.ts` - Bloom filter implementation for efficient similarity calculation
 - `src/multi-bloom.ts` - Multi-resolution bloom filter with adaptive parameters
 - `src/settings.ts` - Settings tab implementation
 - `src/ui.ts` - User interface components for related notes view
-=======
-- `main.ts` - Main plugin file with core functionality and event handling
-- `core.ts` - Core similarity algorithms and providers
-- `minhash.ts` - Optimized MinHash-LSH implementation for large document collections
-- `settings.ts` - Settings tab implementation
-- `ui.ts` - UI components and view implementations
-- `tests/` - Test suites for verifying algorithm correctness
-- `benchmarks/` - Performance benchmarks for similarity algorithms
->>>>>>> e7e94846
-- `styles.css` - Custom CSS styles
-- `manifest.json` - Plugin manifest
+- `src/styles.css` - Custom CSS styles for the plugin
+- `src/manifest.json` - Plugin manifest file
 - `package.json` - Project configuration and dependencies
-- `esbuild.config.mjs` - Build configuration for esbuild
-
-### Testing with Large Vaults
-
-For stress testing with large vaults, we've included a script to generate a test vault with 100,000 notes:
-
-```bash
-# Run the generation script (requires Python 3.6+)
-./generate-test-vault.sh
-```
-
-This creates a test vault using content from Project Gutenberg texts. The test vault is stored using Git LFS and is not cloned by default to keep repository size manageable.
+- `esbuild.config.mjs` - Build configuration for esbuild that handles copying files
 
 ### Key Dependencies
 
@@ -278,14 +186,50 @@
 
 4. Copy the built files to your Obsidian plugins folder
 ```bash
-# For testing with a local vault
-npm run dev
+# For testing with the included test-vault
+npm run dev:test
+
+# For testing with custom vault locations
+TARGET_DIRS='["path/to/vault1/.obsidian/plugins/related-notes", "path/to/vault2/.obsidian/plugins/related-notes"]' npm run dev:custom
 ```
 
 Alternatively, you can manually copy the following files to your Obsidian plugins folder:
 - `main.js`
 - `manifest.json`
 - `styles.css`
+
+Note: These files are generated from the source files in the `src/` directory.
+
+## Release Process
+
+This plugin follows Obsidian's guidelines for plugin releases. The following scripts are available to streamline the release process:
+
+1. Validate your plugin against Obsidian's requirements:
+```bash
+npm run validate
+```
+
+2. Create a new release (patch, minor, or major version):
+```bash
+npm run release:patch  # For bug fixes
+npm run release:minor  # For new features
+npm run release:major  # For breaking changes
+```
+
+The release script will:
+- Check for uncommitted changes
+- Validate the plugin against Obsidian's requirements
+- Bump the version in package.json and manifest.json
+- Create a git tag
+- Push to GitHub
+- Trigger the GitHub Actions workflow to create a release
+
+3. GitHub Actions will build the plugin and create a draft release with the required files:
+- `main.js`
+- `manifest.json`
+- `styles.css`
+
+4. Review the draft release on GitHub and publish it when ready.
 
 ## License
 
